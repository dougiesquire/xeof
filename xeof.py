import numpy as np
import xarray as xr
import dask.array as darray


SENSOR_DIM_NAME = 'sensor_dims'
MODE_DIM_NAME = 'mode'
LAT_NAME = 'lat'

def eof(da, sensor_dims, sample_dim='time', weight=None, n_modes=20, norm_PCs=True):
    """
        Returns the empirical orthogonal functions (EOFs), and associated principle component \
                timeseries (PCs), and explained variances of provided array. Follows notation used in \
                "Bjornsson H. and Venegas S. A. 1997 A Manual for EOF and SVD analyses of Climatic Data", \
                whereby, (phi, sqrt_lambdas, EOFs) = svd(data) and PCs = phi * sqrt_lambdas
        
        | Author: Dougie Squire
        | Date: 19/18/2019
        
        Parameters
        ----------
        ds : xarray DataArray
            Array to use to compute EOFs.
        sensor_dims : str, optional
            EOFs sensor dimension. Usually 'lat' and 'lon'.
        sample_dim : str, optional
            EOFs sample dimension. Usually 'time'.
<<<<<<< HEAD
        weight : xarray DataArray
            Weighting to apply prior to svd. If weight=None, cos(lat)^0.5 weighting are used.
=======
        weight : xarray DataArray, optional
            Weighting to apply prior to svd. If weight=None, cos(lat)^2 weighting are used.
>>>>>>> b20c1b51
        n_modes : values, optional
            Number of EOF modes to return
        norm_PCs : boolean, optional
            If True, return the PCs normalised by sqrt(lambda) (ie phi), else return PCs = phi * sqrt(lambda)
            
        Returns
        -------
        eof : xarray Dataset
            | Dataset containing the following variables:
            | EOFs; array containing the empirical orthogonal functions
            | PCs; array containing the associated principle component timeseries
            | lambdas; array containing the eigenvalues of the covariance of the input data
            | explained_var; array containing the fraction of the total variance explained by each EOF \
                    mode
            
        Examples
        --------
        >>> A = xr.DataArray(np.random.normal(size=(6,4,40)), 
        ...                  coords=[('lat', np.arange(-75,76,30)), ('lon', np.arange(45,316,90)), 
        ...                          ('time', pd.date_range('2000-01-01', periods=40, freq='M'))])
        >>> xeof.eof(A, sensor_dims=['lat','lon'])
        <xarray.Dataset>
        Dimensions:        (lat: 6, lon: 4, mode: 20, time: 40)
        Coordinates:
          * time           (time) datetime64[ns] 2000-01-31 2000-02-29 ... 2003-04-30
          * mode           (mode) int64 1 2 3 4 5 6 7 8 9 ... 12 13 14 15 16 17 18 19 20
          * lat            (lat) int64 -75 -45 -15 15 45 75
          * lon            (lon) int64 45 135 225 315
        Data variables:
            EOFs           (mode, lat, lon) float64 -0.05723 -0.01997 ... 0.08166
            PCs            (time, mode) float64 1.183 -1.107 -0.5385 ... -0.08552 0.1951
            lambdas        (mode) float64 87.76 80.37 68.5 58.14 ... 8.269 6.279 4.74
            explained_var  (mode) float64 0.1348 0.1234 0.1052 ... 0.009644 0.00728
    """

    def _svd(X, n_modes, norm_PCs):
        if isinstance(X, darray.core.Array):
            @darray.as_gufunc(signature="(sample,sensor)->(sample,mode),(mode),(mode,sensor)", 
                              output_dtypes=(float, float, float), 
                              output_sizes={'sample': X.shape[-2],
                                            'sensor': X.shape[-1],
                                            'mode': min(X.shape[-2], X.shape[-1])},
                              allow_rechunk=True)
            def _gu_svd(x):
                return np.linalg.svd(x, full_matrices=False)
            
            u, s, v = _gu_svd(X)
        else:
            u, s, v = np.linalg.svd(X, full_matrices=False)
        
        if norm_PCs:
            pcs = u 
        else:
            pcs = np.swapaxes((np.swapaxes(u, -1, -2).T * s.T).T, -1, -2)
        eofs = v
        lambdas = s ** 2
        explained_var = (lambdas.T / np.sum(lambdas, axis=-1).T).T
        
        return pcs[..., :n_modes], eofs[..., :n_modes, :], lambdas[..., :n_modes], explained_var[..., :n_modes]


    name = da.name
    degtorad = np.pi / 180

    # Apply weights -----
    if weight is None:
        if LAT_NAME not in da.dims:
            raise ValueError(f'{LAT_NAME} is not a dimension of da. Please provide the name of the latitude '+
                             f'dimension through xeof.LAT_NAME=<latitude dimension>')
        else:
            weight = xr.ufuncs.cos(da[LAT_NAME] * degtorad) ** 0.5
    da_weighted = weight.fillna(0) * da
    
    # Stack sample dimensions -----
    da_weighted_stacked = da_weighted.stack(**{SENSOR_DIM_NAME : sensor_dims})
    
    pc_dims = [sample_dim, MODE_DIM_NAME]
    eof_dims = [MODE_DIM_NAME, SENSOR_DIM_NAME]
    lambda_dims = [MODE_DIM_NAME]
    explained_var_dims = [MODE_DIM_NAME]
    output_core_dims = [pc_dims,
                        eof_dims,
                        lambda_dims,
                        explained_var_dims]
    output_sizes = {MODE_DIM_NAME: n_modes}
    
    pcs, eofs, lambda_, explained_var = xr.apply_ufunc(_svd, *(da_weighted_stacked, n_modes, norm_PCs),
                                                       input_core_dims=[[sample_dim, SENSOR_DIM_NAME, ], [], []],
                                                       output_core_dims=output_core_dims,
                                                       output_sizes=output_sizes,
                                                       output_dtypes=[float],
                                                       dask='allowed',
                                                       )
    pcs = pcs.rename('pc') if name is None else pcs.rename('pc__'+name)
    eofs =eofs.rename('eof') if name is None else eofs.rename('eof__'+name)
    lambda_ = explained_var.rename('lambda') if name is None else explained_var.rename('lambda__'+name)
    explained_var = explained_var.rename('explained_var') if name is None else explained_var.rename('explained_var__'+name)
    
    EOF = xr.merge([pcs, eofs, lambda_, explained_var])
    EOF[MODE_DIM_NAME] = np.arange(1, n_modes+1)
    
    return EOF.unstack(SENSOR_DIM_NAME)


def project_onto_eof(field, eof, sensor_dims, weight=None):
    """Project a field onto a set of provided EOFs to generate a corresponding set of pseudo-PCs
        
        | Author: Dougie Squire
        | Date: 19/18/2019
        
        Parameters
        ----------
        field : xarray DataArray
            Array containing the data to project onto the EOFs
        eof : xarray DataArray
            Array contain set of EOFs to project onto.
        sensor_dims : str, optional
            EOFs sensor dimension.
        weight : xarray DataArray, optional
            Weighting to apply to field prior to projection. If weight=None, cos(lat)^2 weighting are used.
            
        Returns
        -------
        projection : xarray DataArray
            Array containing the pseudo-PCs
            
        Examples
        --------
        >>> A = xr.DataArray(np.random.normal(size=(6,4,40)), 
        ...                  coords=[('lat', np.arange(-75,76,30)), ('lon', np.arange(45,316,90)), 
        ...                          ('time', pd.date_range('2000-01-01', periods=40, freq='M'))])
        >>> eof = xeof.eof(A, sensor_dims=['lat','lon'])
        >>> project_onto_eof(A, eof['eof'], sensor_dims=['lat','lon'])
        <xarray.DataArray (mode: 20, time: 40)>
        array([[ ... ]])
        Coordinates:
          * mode     (mode) int64 1 2 3 4 5 6 7 8 9 10 11 12 13 14 15 16 17 18 19 20
          * time     (time) datetime64[ns] 2000-01-31 2000-02-29 ... 2003-04-30
        
    """
    
    degtorad = np.pi / 180

    # Apply weights -----
    if weight is None:
        if LAT_NAME not in field.dims:
            raise ValueError(f'{LAT_NAME} is not a dimension of field. Please provide the name of the latitude '+
                             f'dimension through xeof.LAT_NAME=<latitude dimension>')
        else:
            weight = xr.ufuncs.cos(field[LAT_NAME] * degtorad) ** 0.5
    field_weighted = weight.fillna(0) * field
    
    return xr.dot(eof, field_weighted, dims=sensor_dims)<|MERGE_RESOLUTION|>--- conflicted
+++ resolved
@@ -25,13 +25,8 @@
             EOFs sensor dimension. Usually 'lat' and 'lon'.
         sample_dim : str, optional
             EOFs sample dimension. Usually 'time'.
-<<<<<<< HEAD
-        weight : xarray DataArray
+        weight : xarray DataArray, optional
             Weighting to apply prior to svd. If weight=None, cos(lat)^0.5 weighting are used.
-=======
-        weight : xarray DataArray, optional
-            Weighting to apply prior to svd. If weight=None, cos(lat)^2 weighting are used.
->>>>>>> b20c1b51
         n_modes : values, optional
             Number of EOF modes to return
         norm_PCs : boolean, optional
